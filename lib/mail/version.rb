--- conflicted
+++ resolved
@@ -3,11 +3,7 @@
   module VERSION
     MAJOR = 2
     MINOR = 1
-<<<<<<< HEAD
-    TINY  = 4
-=======
     TINY  = 5
->>>>>>> 349b75f2
 
     STRING = [MAJOR, MINOR, TINY].join('.')
   end
