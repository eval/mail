--- conflicted
+++ resolved
@@ -3,15 +3,15 @@
   class Address
 
     include Mail::Utilities
-    
+
     # Mail::Address handles all email addresses in Mail.  It takes an email address string
     # and parses it, breaking it down into its component parts and allowing you to get the
     # address, comments, display name, name, local part, domain part and fully formatted
     # address.
-    # 
+    #
     # Mail::Address requires a correctly formatted email address per RFC2822 or RFC822.  It
     # handles all obsolete versions including obsolete domain routing on the local part.
-    # 
+    #
     #  a = Address.new('Mikel Lindsaar (My email address) <mikel@test.lindsaar.net>')
     #  a.format       #=> 'Mikel Lindsaar <mikel@test.lindsaar.net> (My email address)'
     #  a.address      #=> 'mikel@test.lindsaar.net'
@@ -29,7 +29,7 @@
         parse(value)
       end
     end
-    
+
     # Returns the raw input of the passed in string, this is before it is passed
     # by the parser.
     def raw
@@ -56,27 +56,27 @@
       end
     end
 
-    # Returns the address that is in the address itself.  That is, the 
+    # Returns the address that is in the address itself.  That is, the
     # local@domain string, without any angle brackets or the like.
-    # 
+    #
     #  a = Address.new('Mikel Lindsaar (My email address) <mikel@test.lindsaar.net>')
     #  a.address #=> 'mikel@test.lindsaar.net'
     def address
       parse unless @parsed
       domain ? "#{local}@#{domain}" : local
     end
-    
+
     # Provides a way to assign an address to an already made Mail::Address object.
-    # 
+    #
     #  a = Address.new
     #  a.address = 'Mikel Lindsaar (My email address) <mikel@test.lindsaar.net>'
     #  a.address #=> 'mikel@test.lindsaar.net'
     def address=(value)
       parse(value)
     end
-    
+
     # Returns the display name of the email address passed in.
-    # 
+    #
     #  a = Address.new('Mikel Lindsaar (My email address) <mikel@test.lindsaar.net>')
     #  a.display_name #=> 'Mikel Lindsaar'
     def display_name
@@ -84,9 +84,9 @@
       @display_name ||= get_display_name
       Encodings.decode_encode(@display_name.to_s, @output_type) if @display_name
     end
-    
+
     # Provides a way to assign a display name to an already made Mail::Address object.
-    # 
+    #
     #  a = Address.new
     #  a.address = 'mikel@test.lindsaar.net'
     #  a.display_name = 'Mikel Lindsaar'
@@ -97,7 +97,7 @@
 
     # Returns the local part (the left hand side of the @ sign in the email address) of
     # the address
-    # 
+    #
     #  a = Address.new('Mikel Lindsaar (My email address) <mikel@test.lindsaar.net>')
     #  a.local #=> 'mikel'
     def local
@@ -107,51 +107,43 @@
 
     # Returns the domain part (the right hand side of the @ sign in the email address) of
     # the address
-    # 
+    #
     #  a = Address.new('Mikel Lindsaar (My email address) <mikel@test.lindsaar.net>')
     #  a.domain #=> 'test.lindsaar.net'
     def domain
       parse unless @parsed
       strip_all_comments(get_domain) if get_domain
     end
-    
+
     # Returns an array of comments that are in the email, or an empty array if there
     # are no comments
-    # 
+    #
     #  a = Address.new('Mikel Lindsaar (My email address) <mikel@test.lindsaar.net>')
     #  a.comments #=> ['My email address']
     def comments
       parse unless @parsed
-<<<<<<< HEAD
       get_comments.map { |c| c.squeeze(SPACE) } unless get_comments.empty?
-=======
-      if get_comments.empty?
-        nil
-      else
-        get_comments.map { |c| c.squeeze(SPACE) }
-      end
->>>>>>> c849651f
-    end
-    
+    end
+
     # Sometimes an address will not have a display name, but might have the name
     # as a comment field after the address.  This returns that name if it exists.
-    # 
+    #
     #  a = Address.new('mikel@test.lindsaar.net (Mikel Lindsaar)')
     #  a.name #=> 'Mikel Lindsaar'
     def name
       parse unless @parsed
       get_name
     end
-    
+
     # Returns the format of the address, or returns nothing
-    # 
+    #
     #  a = Address.new('Mikel Lindsaar (My email address) <mikel@test.lindsaar.net>')
     #  a.format #=> 'Mikel Lindsaar <mikel@test.lindsaar.net> (My email address)'
     def to_s
       parse unless @parsed
       format
     end
-    
+
     # Shows the Address object basic details, including the Address
     #  a = Address.new('Mikel (My email) <mikel@test.lindsaar.net>')
     #  a.inspect #=> "#<Mail::Address:14184910 Address: |Mikel <mikel@test.lindsaar.net> (My email)| >"
@@ -159,12 +151,12 @@
       parse unless @parsed
       "#<#{self.class}:#{self.object_id} Address: |#{to_s}| >"
     end
-    
+
     def encoded
       @output_type = :encode
       format
     end
-    
+
     def decoded
       @output_type = :decode
       format
@@ -175,7 +167,7 @@
     end
 
     private
-    
+
     def parse(value = nil)
       @parsed = true
       @data = nil
@@ -190,7 +182,7 @@
         end
       end
     end
-    
+
     def strip_all_comments(string)
       unless comments.blank?
         comments.each do |comment|
@@ -210,7 +202,7 @@
       end
       value.to_s.strip
     end
-    
+
     def get_display_name
       if @data.display_name
         str = strip_all_comments(@data.display_name.to_s)
@@ -220,7 +212,7 @@
 
       str unless str.blank?
     end
-    
+
     def get_name
       if display_name
         str = display_name
@@ -230,7 +222,7 @@
 
       unparen(str) unless str.blank?
     end
-    
+
     def format_comments
       if comments
         comment_text = comments.map {|c| escape_paren(c) }.join(SPACE).squeeze(SPACE)
@@ -247,7 +239,7 @@
     def get_domain
       @data && @data.domain
     end
-    
+
     def get_comments
       @data && @data.comments
     end
