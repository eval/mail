--- conflicted
+++ resolved
@@ -8,15 +8,10 @@
     FIELD_NAME = 'content-transfer-encoding'
     CAPITALIZED_FIELD = 'Content-Transfer-Encoding'
     
-<<<<<<< HEAD
-    def initialize(value = nil, charset = 'utf-8')
-      super(CAPITALIZED_FIELD, strip_field(FIELD_NAME, value.to_s.downcase), charset)
-=======
     def initialize(*args)
       super(CAPITALIZED_FIELD, strip_field(FIELD_NAME, args.last.to_s.downcase))
       parse(value)
       self
->>>>>>> 5beaf7ed
     end
     
     def parse(val = value)
