# encoding: utf-8
module Mail
  module CommonField # :nodoc:
    include Mail::Constants

    def name=(value)
      @name = value
    end

    def name
      @name ||= nil
    end

    def value=(value)
      @length = nil
      @tree = nil
      @element = nil
      @value = value
    end

    def value
      @value
    end

    def to_s
      decoded.to_s
    end

    def default
      decoded
    end

    def field_length
      @length ||= "#{name}: #{encode(decoded)}".length
    end

    def responsible_for?( val )
      name.to_s.casecmp(val.to_s) == 0
    end

    private

    def strip_field(field_name, value)
      if value.is_a?(Array)
        value
      else
<<<<<<< HEAD
        value.to_s.sub(/#{field_name}:\s+/i, '')
=======
        value.to_s.gsub(/#{field_name}:\s+/i, EMPTY)
>>>>>>> 3d98d906
      end
    end

    FILENAME_RE = /\b(filename|name)=([^;"\r\n]+\s[^;"\r\n]+)/
    def ensure_filename_quoted(value)
      if value.is_a?(String)
        value.sub! FILENAME_RE, '\1="\2"'
      end
    end
  end
end<|MERGE_RESOLUTION|>--- conflicted
+++ resolved
@@ -44,11 +44,7 @@
       if value.is_a?(Array)
         value
       else
-<<<<<<< HEAD
-        value.to_s.sub(/#{field_name}:\s+/i, '')
-=======
-        value.to_s.gsub(/#{field_name}:\s+/i, EMPTY)
->>>>>>> 3d98d906
+        value.to_s.sub(/#{field_name}:\s+/i, EMPTY)
       end
     end
 
