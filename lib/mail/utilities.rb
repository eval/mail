# encoding: utf-8
module Mail
  module Utilities
<<<<<<< HEAD
    include Patterns
=======
    include Constants
>>>>>>> 3d98d906

    # Returns true if the string supplied is free from characters not allowed as an ATOM
    def atom_safe?( str )
      not ATOM_UNSAFE === str
    end

    # If the string supplied has ATOM unsafe characters in it, will return the string quoted
    # in double quotes, otherwise returns the string unmodified
    def quote_atom( str )
      atom_safe?( str ) ? str : dquote(str)
    end

    # If the string supplied has PHRASE unsafe characters in it, will return the string quoted
    # in double quotes, otherwise returns the string unmodified
    def quote_phrase( str )
      if RUBY_VERSION >= '1.9'
        original_encoding = str.encoding
        str.force_encoding('ASCII-8BIT')
        if (PHRASE_UNSAFE === str)
          quoted_str = dquote(str).force_encoding(original_encoding)
          str.force_encoding(original_encoding)
          quoted_str
        else
          str.force_encoding(original_encoding)
        end
      else
        (PHRASE_UNSAFE === str) ? dquote(str) : str
      end
    end

    # Returns true if the string supplied is free from characters not allowed as a TOKEN
    def token_safe?( str )
      not TOKEN_UNSAFE === str
    end

    # If the string supplied has TOKEN unsafe characters in it, will return the string quoted
    # in double quotes, otherwise returns the string unmodified
    def quote_token( str )
      token_safe?( str ) ? str : dquote(str)
    end

    # Wraps supplied string in double quotes and applies \-escaping as necessary,
    # unless it is already wrapped.
    #
    # Example:
    #
    #  string = 'This is a string'
    #  dquote(string) #=> '"This is a string"'
    #
    #  string = 'This is "a string"'
    #  dquote(string #=> '"This is \"a string\"'
    def dquote( str )
      '"' + unquote(str).gsub(/[\\"]/n) {|s| '\\' + s } + '"'
    end

    # Unwraps supplied string from inside double quotes and
    # removes any \-escaping.
    #
    # Example:
    #
    #  string = '"This is a string"'
    #  unquote(string) #=> 'This is a string'
    #
    #  string = '"This is \"a string\""'
    #  unqoute(string) #=> 'This is "a string"'
    def unquote( str )
      if str =~ /^"(.*?)"$/
        $1.gsub(/\\(.)/, '\1')
      else
        str
      end
    end

    # Wraps a string in parenthesis and escapes any that are in the string itself.
    #
    # Example:
    #
    #  paren( 'This is a string' ) #=> '(This is a string)'
    def paren( str )
      RubyVer.paren( str )
    end

    # Unwraps a string from being wrapped in parenthesis
    #
    # Example:
    #
    #  str = '(This is a string)'
    #  unparen( str ) #=> 'This is a string'
    def unparen( str )
      match = str.match(/^\((.*?)\)$/)
      match ? match[1] : str
    end

    # Wraps a string in angle brackets and escapes any that are in the string itself
    #
    # Example:
    #
    #  bracket( 'This is a string' ) #=> '<This is a string>'
    def bracket( str )
      RubyVer.bracket( str )
    end

    # Unwraps a string from being wrapped in parenthesis
    #
    # Example:
    #
    #  str = '<This is a string>'
    #  unbracket( str ) #=> 'This is a string'
    def unbracket( str )
      match = str.match(/^\<(.*?)\>$/)
      match ? match[1] : str
    end

    # Escape parenthesies in a string
    #
    # Example:
    #
    #  str = 'This is (a) string'
    #  escape_paren( str ) #=> 'This is \(a\) string'
    def escape_paren( str )
      RubyVer.escape_paren( str )
    end

    def uri_escape( str )
      uri_parser.escape(str)
    end

    def uri_unescape( str )
      uri_parser.unescape(str)
    end

    def uri_parser
      @uri_parser ||= URI.const_defined?(:Parser) ? URI::Parser.new : URI
    end

    # Matches two objects with their to_s values case insensitively
    #
    # Example:
    #
    #  obj2 = "This_is_An_object"
    #  obj1 = :this_IS_an_object
    #  match_to_s( obj1, obj2 ) #=> true
    def match_to_s( obj1, obj2 )
      obj1.to_s.casecmp(obj2.to_s) == 0
    end

    # Capitalizes a string that is joined by hyphens correctly.
    #
    # Example:
    #
    #  string = 'resent-from-field'
    #  capitalize_field( string ) #=> 'Resent-From-Field'
    def capitalize_field( str )
      str.to_s.split("-").map { |v| v.capitalize }.join("-")
    end

    # Takes an underscored word and turns it into a class name
    #
    # Example:
    #
    #  constantize("hello") #=> "Hello"
    #  constantize("hello-there") #=> "HelloThere"
    #  constantize("hello-there-mate") #=> "HelloThereMate"
    def constantize( str )
      str.to_s.split(/[-_]/).map { |v| v.capitalize }.to_s
    end

    # Swaps out all underscores (_) for hyphens (-) good for stringing from symbols
    # a field name.
    #
    # Example:
    #
    #  string = :resent_from_field
    #  dasherize ( string ) #=> 'resent_from_field'
    def dasherize( str )
      str.to_s.tr(UNDERSCORE, HYPHEN)
    end

    # Swaps out all hyphens (-) for underscores (_) good for stringing to symbols
    # a field name.
    #
    # Example:
    #
    #  string = :resent_from_field
    #  underscoreize ( string ) #=> 'resent_from_field'
    def underscoreize( str )
      str.to_s.downcase.tr(HYPHEN, UNDERSCORE)
    end

    if RUBY_VERSION <= '1.8.6'

      def map_lines( str, &block )
        results = []
        str.each_line do |line|
          results << yield(line)
        end
        results
      end

      def map_with_index( enum, &block )
        results = []
        enum.each_with_index do |token, i|
          results[i] = yield(token, i)
        end
        results
      end

    else

      def map_lines( str, &block )
        str.each_line.map(&block)
      end

      def map_with_index( enum, &block )
        enum.each_with_index.map(&block)
      end

    end

  end
end<|MERGE_RESOLUTION|>--- conflicted
+++ resolved
@@ -1,11 +1,7 @@
 # encoding: utf-8
 module Mail
   module Utilities
-<<<<<<< HEAD
-    include Patterns
-=======
     include Constants
->>>>>>> 3d98d906
 
     # Returns true if the string supplied is free from characters not allowed as an ATOM
     def atom_safe?( str )
