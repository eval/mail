--- conflicted
+++ resolved
@@ -421,9 +421,6 @@
     
   end
   
-<<<<<<< HEAD
-  describe "handling date fields with multiple values" do
-=======
   describe "error handling" do
     it "should collect up any of its fields' errors" do
       header = Mail::Header.new("Content-Transfer-Encoding: vlad\r\nReply-To: a b b")
@@ -435,9 +432,8 @@
       header.errors[1][1].should == 'a b b'
     end
   end
-  
-  describe "handling fields with multiple values" do
->>>>>>> 5beaf7ed
+
+  describe "handling date fields with multiple values" do
     it "should know which fields can only appear once" do
       %w[ date ].each do |field|
         header = Mail::Header.new
