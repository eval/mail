--- conflicted
+++ resolved
@@ -954,7 +954,6 @@
 
   end
 
-<<<<<<< HEAD
   describe "handling wild emails" do
     
     it "should return an 'encoded' version without raising a SystemStackError" do
@@ -975,7 +974,6 @@
     
   end
 
-=======
   describe "MIME Emails" do
     it "should read a mime version from an email" do
       mail = Mail.new("Mime-Version: 1.0")
@@ -1019,5 +1017,4 @@
     
   end
   
->>>>>>> a245cd09
 end